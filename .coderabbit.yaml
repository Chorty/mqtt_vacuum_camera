--- conflicted
+++ resolved
@@ -13,16 +13,16 @@
   collapse_walkthrough: false
   sequence_diagrams: true
   changed_files_summary: true
-  labeling_instructions: []
+  labeling_instructions:
+    - label: "documentation"
+      if: "files_changed.any? { |file| file.ends_with?('.md') }"
+    - label: "bug"
+      if: "title.downcase.includes?('fix') || title.downcase.includes?('bug')"
   path_filters: []
   path_instructions: []
   abort_on_close: true
   auto_review:
-<<<<<<< HEAD
     enabled: false
-=======
-    enabled: true
->>>>>>> 04d4e545
     auto_incremental_review: true
     ignore_title_keywords: []
     labels: []
@@ -77,11 +77,6 @@
       enabled: true
     semgrep:
       enabled: true
-<<<<<<< HEAD
-=======
-    circleci:
-      enabled: true
->>>>>>> 04d4e545
 chat:
   auto_reply: true
 knowledge_base:
