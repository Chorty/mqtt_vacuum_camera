--- conflicted
+++ resolved
@@ -8,19 +8,18 @@
 from __future__ import annotations
 
 import json
+import logging
 import os.path
-import logging
 
 from PIL import Image, ImageOps
-
 from homeassistant.core import HomeAssistant
 from homeassistant.helpers.storage import STORAGE_DIR
 
+from custom_components.mqtt_vacuum_camera.common import (
+    async_load_file,
+    async_write_json_to_disk,
+)
 from custom_components.mqtt_vacuum_camera.const import CAMERA_STORAGE
-from custom_components.mqtt_vacuum_camera.common import (
-    async_write_json_to_disk,
-    async_load_file,
-)
 from custom_components.mqtt_vacuum_camera.types import (
     CalibrationPoints,
     ChargerPosition,
@@ -110,17 +109,14 @@
         """Calculate and update the dimensions after trimming."""
         trimmed_width = max(
             0,
-<<<<<<< HEAD
-            ((self.trim_right - self.offset_right) - (self.trim_left + self.offset_left))
+            (
+                (self.trim_right - self.offset_right)
+                - (self.trim_left + self.offset_left)
+            ),
         )
         trimmed_height = max(
-            0, ((self.trim_down - self.offset_bottom) - (self.trim_up + self.offset_top))
-=======
-            (self.trim_right - self.offset_right) - (self.trim_left + self.offset_left),
-        )
-        trimmed_height = max(
-            0, (self.trim_down - self.offset_bottom) - (self.trim_up + self.offset_top)
->>>>>>> 3ecbb588
+            0,
+            ((self.trim_down - self.offset_bottom) - (self.trim_up + self.offset_top)),
         )
 
         # Ensure shared reference dimensions are updated
@@ -164,7 +160,9 @@
             self.auto_crop[2] -= self.offset_right
             self.auto_crop[3] -= self.offset_bottom
         else:
-            _LOGGER.warning("Auto crop data is not available. Time Out Warning will occurs!")
+            _LOGGER.warning(
+                "Auto crop data is not available. Time Out Warning will occurs!"
+            )
             self.auto_crop = None
 
     async def _init_auto_crop(self):
@@ -230,7 +228,8 @@
 
                 # Store Crop area of the original image_array we will use from the next frame.
                 self.auto_crop = TrimCropData(
-                    self.trim_left, self.trim_up, self.trim_right, self.trim_down).to_list()
+                    self.trim_left, self.trim_up, self.trim_right, self.trim_down
+                ).to_list()
                 await self._async_save_auto_crop_data()  # Save the crop data to the disk
                 self.auto_crop_offset()
             # If it is needed to zoom the image.
