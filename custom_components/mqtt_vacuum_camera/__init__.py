"""MQTT Vacuum Camera.
Version: 2024.08.0"""

import logging
import os

from homeassistant import config_entries, core
from homeassistant.components import mqtt
from homeassistant.const import (
    CONF_UNIQUE_ID,
    EVENT_HOMEASSISTANT_FINAL_WRITE,
    SERVICE_RELOAD,
    Platform,
)
from homeassistant.core import ServiceCall
from homeassistant.exceptions import ConfigEntryNotReady
from homeassistant.helpers.reload import async_register_admin_service
from homeassistant.helpers.storage import STORAGE_DIR
from homeassistant.exceptions import (
    ServiceValidationError,
)

from .common import (
    get_device_info,
    get_entity_identifier_from_mqtt,
    get_vacuum_mqtt_topic,
    get_vacuum_unique_id_from_mqtt_topic,
    update_options,
)
from .const import (
    CAMERA_STORAGE,
    CONF_MQTT_HOST,
    CONF_MQTT_PASS,
    CONF_MQTT_USER,
    CONF_VACUUM_CONFIG_ENTRY_ID,
    CONF_VACUUM_CONNECTION_STRING,
    CONF_VACUUM_IDENTIFIERS,
    DOMAIN,
)
from .utils.files_operations import (
    async_get_translations_vacuum_id,
    async_rename_room_description,
    async_reset_map_trims,
)

PLATFORMS = [Platform.CAMERA]
_LOGGER = logging.getLogger(__name__)


async def options_update_listener(
    hass: core.HomeAssistant, config_entry: config_entries.ConfigEntry
):
    """Handle options update."""
    await hass.config_entries.async_reload(config_entry.entry_id)


async def async_setup_entry(
    hass: core.HomeAssistant, entry: config_entries.ConfigEntry
) -> bool:
    """Set up platform from a ConfigEntry."""

    async def _reload_config(call: ServiceCall) -> None:
        """Reload the platforms."""
        await async_unload_entry(hass, entry)
        await async_setup_entry(hass, entry)
        hass.bus.async_fire(f"event_{DOMAIN}_reloaded", context=call.context)

    async def reset_trims(call: ServiceCall) -> None:
        """Search in the date range and return the matching items."""
        try:
            entity_ids = call.data.get("entity_id")
<<<<<<< HEAD
        except ValueError or KeyError:
=======
        except KeyError:
>>>>>>> ac6c383b
            raise ServiceValidationError("no_entity_id_provided") from None
        else:
            _LOGGER.debug(f"Resetting trims for {entity_ids}")
            await async_reset_map_trims(hass, entity_ids)
            await hass.services.async_call(DOMAIN, "reload")
            hass.bus.async_fire(f"event_{DOMAIN}_reset_trims", context=call.context)

    hass.data.setdefault(DOMAIN, {})
    hass_data = dict(entry.data)

    vacuum_entity_id, vacuum_device = get_device_info(
        hass_data[CONF_VACUUM_CONFIG_ENTRY_ID], hass
    )

    if not vacuum_entity_id:
        raise ConfigEntryNotReady(
            "Unable to lookup vacuum's entity ID. Was it removed?"
        )

    mqtt_topic_vacuum = get_vacuum_mqtt_topic(vacuum_entity_id, hass)
    if not mqtt_topic_vacuum:
        raise ConfigEntryNotReady("MQTT was not ready yet, automatically retrying")

    hass_data.update(
        {
            CONF_VACUUM_CONNECTION_STRING: "/".join(mqtt_topic_vacuum.split("/")[:-1]),
            CONF_VACUUM_IDENTIFIERS: vacuum_device.identifiers,
            CONF_UNIQUE_ID: entry.unique_id,
        }
    )

    # Registers update listener to update config entry when options are updated.
    unsub_options_update_listener = entry.add_update_listener(options_update_listener)
    # Store a reference to the unsubscribe function to clean up if an entry is unloaded.
    hass_data["unsub_options_update_listener"] = unsub_options_update_listener
    hass.data[DOMAIN][entry.entry_id] = hass_data

    # Register Services
    hass.services.async_register(DOMAIN, "reset_trims", reset_trims)
    if not hass.services.has_service(DOMAIN, SERVICE_RELOAD):
        async_register_admin_service(hass, DOMAIN, SERVICE_RELOAD, _reload_config)

    # Forward the setup to the camera platform.
    await hass.async_create_task(
        hass.config_entries.async_forward_entry_setups(entry, ["camera"])
    )
    return True


async def async_unload_entry(
    hass: core.HomeAssistant, entry: config_entries.ConfigEntry
) -> bool:
    """Unload a config entry."""
    if unload_ok := await hass.config_entries.async_unload_platforms(entry, PLATFORMS):
        # Remove config entry from domain.
        entry_data = hass.data[DOMAIN].pop(entry.entry_id)
        entry_data["unsub_options_update_listener"]()
        hass.services.async_remove(DOMAIN, "reset_trims")
        hass.services.async_remove(DOMAIN, SERVICE_RELOAD)

    return unload_ok


# noinspection PyCallingNonCallable
async def async_setup(hass: core.HomeAssistant, config: dict) -> bool:
    """Set up the Valetudo Camera Custom component from yaml configuration."""

    async def handle_homeassistant_stop(event):
        """Handle Home Assistant stop event."""
        _LOGGER.info("Home Assistant is stopping. Writing down the rooms data.")
        storage = hass.config.path(STORAGE_DIR, CAMERA_STORAGE)
        if not os.path.exists(storage):
            _LOGGER.debug(f"Storage path: {storage} do not exists. Aborting!")
            return False
        vacuum_entity_id = await async_get_translations_vacuum_id(storage)
        if not vacuum_entity_id:
            _LOGGER.debug("No vacuum room data found. Aborting!")
            return False
        _LOGGER.debug(f"Writing down the rooms data for {vacuum_entity_id}.")
        result = await async_rename_room_description(hass, vacuum_entity_id)
        await hass.async_block_till_done()
        return True

    hass.bus.async_listen_once(
        EVENT_HOMEASSISTANT_FINAL_WRITE, handle_homeassistant_stop
    )

    # Make sure MQTT integration is enabled and the client is available
    if not await mqtt.async_wait_for_mqtt_client(hass):
        _LOGGER.error("MQTT integration is not available")
        return False
    hass.data.setdefault(DOMAIN, {})
    return True<|MERGE_RESOLUTION|>--- conflicted
+++ resolved
@@ -69,11 +69,7 @@
         """Search in the date range and return the matching items."""
         try:
             entity_ids = call.data.get("entity_id")
-<<<<<<< HEAD
-        except ValueError or KeyError:
-=======
-        except KeyError:
->>>>>>> ac6c383b
+        except (ValueError, KeyError):
             raise ServiceValidationError("no_entity_id_provided") from None
         else:
             _LOGGER.debug(f"Resetting trims for {entity_ids}")
