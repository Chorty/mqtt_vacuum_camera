{
  "domain": "valetudo_vacuum_camera",
  "name": "Valetudo Vacuum Camera",
  "codeowners": [
    "@sca075"
  ],
  "config_flow": true,
  "dependencies": [
    "mqtt"
  ],
  "documentation": "https://github.com/sca075/valetudo_vacuum_camera",
  "iot_class": "local_polling",
  "issue_tracker": "https://github.com/sca075/valetudo_vacuum_camera/issues",
  "requirements": [
    "pillow",
    "numpy"
  ],
<<<<<<< HEAD
  "version": "v1.4.3"
=======
  "version": "v1.4.2"
>>>>>>> 1b227d60
}<|MERGE_RESOLUTION|>--- conflicted
+++ resolved
@@ -15,9 +15,5 @@
     "pillow",
     "numpy"
   ],
-<<<<<<< HEAD
-  "version": "v1.4.3"
-=======
   "version": "v1.4.2"
->>>>>>> 1b227d60
 }