"""
Version: v2024.05
- Removed the PNG decode, the json is extracted from map-data instead of map-data-hass.
- Tested no influence on the camera performance.
- Added gzip library used in Valetudo RE data compression.
"""

import json
import logging

from homeassistant.components import mqtt
from homeassistant.core import callback
from homeassistant.helpers.storage import STORAGE_DIR
from isal import igzip, isal_zlib

from custom_components.valetudo_vacuum_camera.valetudo.rand256.rrparser import (
    RRMapParser,
)

_LOGGER = logging.getLogger(__name__)
_QOS = 0


class ValetudoConnector:
    """Valetudo Camera MQTT Connector."""

    def __init__(self, mqtt_topic, hass, camera_shared):
        self._hass = hass
        self._mqtt_topic = mqtt_topic
        self._unsubscribe_handlers = []
        self._ignore_data = False
        self._rcv_topic = None
        self._payload = None
        self._img_payload = None
        self._mqtt_vac_stat = ""
        self._mqtt_vac_connect_state = "disconnected"
        self._mqtt_vac_battery_level = None
        self._mqtt_vac_err = None
        self._data_in = False
        self._do_it_once = True  # Rand256
        self._is_rrm = False  # Rand256
        self._rrm_json = None  # Rand256
        self._rrm_payload = None  # Rand256
        self._rrm_destinations = None  # Rand256
        self._mqtt_vac_re_stat = None  # Rand256
        self._rrm_data = RRMapParser()  # Rand256
        self._rrm_active_segments = []  # Rand256
        self._file_name = camera_shared.file_name
        self._shared = camera_shared

    async def update_data(self, process: bool = True):
        """
        Update the data from MQTT.
        If it is a Valetudo RE, it will request the destinations.
        When the data is available, it will process it if the camera isn't busy.
        It simply unzips the data and returns the JSON.
        """
        payload = self._img_payload if self._img_payload else self._rrm_payload
        data_type = "Hypfer" if self._img_payload else "Rand256"
        if payload:
            if process:
                _LOGGER.debug(
                    f"{self._file_name}: Processing {data_type} data from MQTT."
                )
                if data_type == "Hypfer":
                    json_data = isal_zlib.decompress(payload).decode()
                    result = json.loads(json_data)
                elif (data_type == "Rand256") and (self._ignore_data is False):
                    payload_decompressed = igzip.decompress(payload)
                    self._rrm_json = self._rrm_data.parse_data(
                        payload=payload_decompressed, pixels=True
                    )
                    result = self._rrm_json
                else:
                    result = None
                self._is_rrm = bool(self._rrm_json)
                self._data_in = False
                _LOGGER.info(
                    f"{self._file_name}: Extraction of {data_type} JSON Complete."
                )
                return result, data_type
            else:
                _LOGGER.info(
                    f"No image data from {self._mqtt_topic},"
                    f"vacuum in {self._mqtt_vac_stat} status."
                )
                self._ignore_data = True
                self._data_in = False
                self._is_rrm = False
                return None, data_type

    async def get_vacuum_status(self) -> str:
        """Return the vacuum status."""
        if self._mqtt_vac_stat:
            return str(self._mqtt_vac_stat)
        if self._mqtt_vac_re_stat:
            return str(self._mqtt_vac_re_stat)

    async def get_vacuum_error(self) -> str:
        """Return the vacuum error."""
        return str(self._mqtt_vac_err)

    async def get_battery_level(self) -> str:
        """Rerun vacuum battery Level."""
        return str(self._mqtt_vac_battery_level)

    async def get_vacuum_connection_state(self) -> bool:
        """Return the vacuum connection state."""
        if self._mqtt_vac_connect_state != "ready":
            _LOGGER.info(f"{self._shared.file_name} not ready, not connected to MQTT.")
            return False
        return True

    async def get_destinations(self) -> any:
        """Return the destinations used only for Rand256."""
        return self._rrm_destinations

    async def get_rand256_active_segments(self) -> list:
        """Return the active segments used only for Rand256."""
        return list(self._rrm_active_segments)

    async def is_data_available(self) -> bool:
        """Check and Return the data availability."""
        return bool(self._data_in)

    @callback
    async def save_payload(self, file_name: str) -> None:
        """
        Save payload when available.
        """
        if (self._img_payload and (self._data_in is True)) or (
            self._rrm_payload is not None
        ):
            file_data = b"No data"
            if self._img_payload:
                file_data = self._img_payload
            elif self._rrm_payload:
                file_data = self._rrm_payload
            with open(
                f"{self._hass.config.path(STORAGE_DIR)}"
                f"/valetudo_camera/{file_name}.raw",
                "wb",
            ) as file:
                file.write(file_data)
            _LOGGER.info(f"Saved image data from MQTT in {file_name}.raw!")

    async def hypfer_handle_image_data(self, msg) -> None:
        """
        Handle new MQTT messages.
        MapData/map_data is for Hypfer.
        @param msg: MQTT message
        """
        if not self._data_in:
            _LOGGER.info(f"Received {self._file_name} image data from MQTT")
            self._img_payload = msg.payload
            self._data_in = True

    async def hypfer_handle_status_payload(self, msg) -> None:
        """
        Handle new MQTT messages.
        /StatusStateAttribute/status" is for Hypfer.
        @param msg: MQTT message
        """
        self._payload = msg.payload
        if self._payload:
            self._mqtt_vac_stat = self._payload.decode()
            _LOGGER.info(
                f"{self._file_name}: Received vacuum {self._mqtt_vac_stat} status."
            )
            if self._mqtt_vac_stat != "docked":
                self._ignore_data = False

    async def hypfer_handle_connect_state(self, msg) -> None:
        """
        Handle new MQTT messages.
        /$state is for Hypfer.
        @param msg: MQTT message
        """
        self._payload = msg.payload
        if self._payload:
<<<<<<< HEAD
            self._mqtt_vac_connect_state = self._payload
=======
            self._mqtt_vac_connect_state = self._payload.decode()
>>>>>>> f6abca1c
            _LOGGER.info(
                f"{self._mqtt_topic}: Received vacuum connection status: {self._mqtt_vac_connect_state}."
            )
        if self._ignore_data and self._mqtt_vac_connect_state != "ready":
            self._mqtt_vac_stat = "disconnected"
            self._ignore_data = False
            self._data_in = True

    async def hypfer_handle_errors(self, msg) -> None:
        """
        Handle new MQTT messages.
        /StatusStateAttribute/error_description is for Hypfer.
        @param msg: MQTT message
        """
        self._payload = msg.payload
<<<<<<< HEAD
        self._mqtt_vac_err = self._payload
=======
        self._mqtt_vac_err = self._payload.decode()
>>>>>>> f6abca1c
        _LOGGER.info(f"{self._mqtt_topic}: Received vacuum Error: {self._mqtt_vac_err}")

    async def hypfer_handle_battery_level(self, msg) -> None:
        """
        Handle new MQTT messages.
        /BatteryStateAttribute/level is for Hypfer.
        @param msg: MQTT message
        """
        self._payload = msg.payload
        if self._payload:
            self._mqtt_vac_battery_level = int(self._payload)
            _LOGGER.info(
                f"{self._file_name}: Received vacuum battery level: {self._mqtt_vac_battery_level}%."
            )

    async def rand256_handle_image_payload(self, msg):
        """
        Handle new MQTT messages.
        map-data is for Rand256.
        """
        _LOGGER.info(f"Received {self._file_name} image data from MQTT")
        # RRM Image data update the received payload
        self._rrm_payload = msg.payload
        if self._mqtt_vac_connect_state == "disconnected":
            self._mqtt_vac_connect_state = "ready"
        self._data_in = True
        self._ignore_data = False
        if self._do_it_once:
            _LOGGER.debug(f"Do it once.. request destinations to: {self._mqtt_topic}")
            await self.rrm_publish_destinations()
            self._do_it_once = False

    async def rand256_handle_statuses(self, msg) -> None:
        """
        Handle new MQTT messages.
        /state of ValetudoRe.
        @param msg: MQTT message
        """
        self._payload = msg.payload
        if self._payload:
            tmp_data = json.loads(self._payload)
            self._mqtt_vac_re_stat = tmp_data.get("state", None)
            self._mqtt_vac_battery_level = tmp_data.get("battery_level", None)
            _LOGGER.info(
                f"{self._file_name}: Received vacuum {self._mqtt_vac_re_stat} status "
                f"and battery level: {self._mqtt_vac_battery_level}%."
            )
            if (
                self._mqtt_vac_stat != "docked"
                or int(self._mqtt_vac_battery_level) <= 100
            ):
                self._data_in = True
                self._is_rrm = True

    async def rand256_handle_destinations(self, msg) -> None:
        """
        Handle new MQTT messages.
        /destinations is for Rand256.
        @param msg: MQTT message
        """
        self._payload = msg.payload
        tmp_data = bytes.decode(msg.payload)
        self._rrm_destinations = tmp_data
        _LOGGER.info(
            f"{self._file_name}: Received vacuum destinations: {self._rrm_destinations}"
        )

    async def rrm_handle_active_segments(self, msg) -> None:
        """
        Handle new MQTT messages.
        /active_segments is for Rand256.
        @param msg: MQTT message
        { "command": "segmented_cleanup", "segment_ids": [2], "repeats": 1, "afterCleaning": "Base" }
        """
        command_status = json.loads(msg.payload)
        command = command_status.get("command", None)

        if command == "segmented_cleanup" and self._rrm_destinations:
            segment_ids = command_status.get("segment_ids", [])
            # Parse rooms JSON from _rrm_destinations
            rooms_json = json.loads(self._rrm_destinations)
            rooms = rooms_json.get("rooms", [])
            # Create a mapping of room IDs to their positions in rooms list
            room_ids = {room["id"]: idx for idx, room in enumerate(rooms, start=1)}
            # Initialize rrm_active_segments with zeros
            self._rrm_active_segments = [0] * len(rooms)

            for segment_id in segment_ids:
                if segment_id in room_ids:
                    room_idx = room_ids[segment_id] - 1  # Adjust index to start from 0
                    self._rrm_active_segments[room_idx] = 1
            self._shared.rand256_active_zone = self._rrm_active_segments
            await self.rrm_publish_active_segments()
            _LOGGER.debug(
                f"Active Segments of {self._file_name}: {self._rrm_active_segments}"
            )

    # async def rrm_handle_mqtt_segments(self, msg) -> None:
    #     """
    #     Handle new MQTT messages.
    #     /active_segments is for Rand256 stored in MQTT.
    #     @param msg: MQTT message
    #     [*number of rooms]
    #     """
    #     received_msg = bytes.decode(msg.payload)
    #     cleaned_msg = received_msg.strip('[]').replace(' ', '')
    #     # Split the string by commas
    #     split_values = cleaned_msg.split(',')
    #     # Convert each value to integer
    #     active_segments = [int(value) for value in split_values]
    #     _LOGGER.debug(f"Active Segments of {self._file_name}: {active_segments}")

    @callback
    async def async_message_received(self, msg) -> None:
        """
        Handle new MQTT messages.
        MapData/map_data is for Hypfer, and map-data is for Rand256.
        """
        self._rcv_topic = msg.topic
        if self._rcv_topic == f"{self._mqtt_topic}/map_data":
            await self.rand256_handle_image_payload(msg)
        elif (self._rcv_topic == f"{self._mqtt_topic}/MapData/map-data") and (
            not self._ignore_data
        ):
            await self.hypfer_handle_image_data(msg)
        elif self._rcv_topic == f"{self._mqtt_topic}/StatusStateAttribute/status":
            await self.hypfer_handle_status_payload(msg)
        elif self._rcv_topic == f"{self._mqtt_topic}/$state":
            await self.hypfer_handle_connect_state(msg)
        elif (
            self._rcv_topic
            == f"{self._mqtt_topic}/StatusStateAttribute/error_description"
        ):
            await self.hypfer_handle_errors(msg)
        elif self._rcv_topic == f"{self._mqtt_topic}/BatteryStateAttribute/level":
            await self.hypfer_handle_battery_level(msg)
        elif self._rcv_topic == f"{self._mqtt_topic}/state":
            await self.rand256_handle_statuses(msg)
        elif self._rcv_topic == f"{self._mqtt_topic}/custom_command":
            await self.rrm_handle_active_segments(msg)
        elif self._rcv_topic == f"{self._mqtt_topic}/destinations":
            await self._hass.async_create_task(self.rand256_handle_destinations(msg))
        # elif self._rcv_topic == f"{self._mqtt_topic}/active_segments":
        #     await self.rrm_handle_mqtt_segments(msg)

    async def async_subscribe_to_topics(self) -> None:
        """Subscribe to the MQTT topics for Hypfer and ValetudoRe."""
        if self._mqtt_topic:
            for x in [
                f"{self._mqtt_topic}/MapData/map-data",
                f"{self._mqtt_topic}/StatusStateAttribute/status",
                f"{self._mqtt_topic}/StatusStateAttribute/error_description",
                f"{self._mqtt_topic}/$state",
                f"{self._mqtt_topic}/BatteryStateAttribute/level",
                f"{self._mqtt_topic}/map_data",  # added for ValetudoRe
                f"{self._mqtt_topic}/state",  # added for ValetudoRe
                f"{self._mqtt_topic}/destinations",  # added for ValetudoRe
                f"{self._mqtt_topic}/custom_command",  # added for ValetudoRe
                f"{self._mqtt_topic}/active_segments",  # added for ValetudoRe
            ]:
                self._unsubscribe_handlers.append(
                    await mqtt.async_subscribe(
                        self._hass, x, self.async_message_received, _QOS, encoding=None
                    )
                )

    async def rrm_publish_destinations(self) -> None:
        """
        Request the destinations from ValetudoRe.
        Destination is used to gater the room names.
        It also provides zones and points predefined in the ValetudoRe.
        """
        cust_payload = {"command": "get_destinations"}
        cust_payload = json.dumps(cust_payload)
        await mqtt.async_publish(
            self._hass,
            self._mqtt_topic + "/custom_command",
            cust_payload,
            _QOS,
            encoding="utf-8",
        )

    async def rrm_publish_active_segments(self) -> None:
        """
        Request the destinations from ValetudoRe.
        Destination is used to gater the room names.
        It also provides zones and points predefined in the ValetudoRe.
        """
        cust_payload = self._rrm_active_segments
        cust_payload = json.dumps(cust_payload)
        await mqtt.async_publish(
            self._hass,
            self._mqtt_topic + "/active_segments",
            cust_payload,
            _QOS,
            encoding="utf-8",
        )

    async def async_unsubscribe_from_topics(self) -> None:
        """Unsubscribe from all MQTT topics."""
        _LOGGER.debug("Unsubscribing topics!!!")
        map(lambda x: x(), self._unsubscribe_handlers)

    @staticmethod
    def get_test_payload(payload_data) -> None:
        """Test Payload for testing the Camera."""
        ValetudoConnector._img_payload = payload_data
        _LOGGER.debug("Processing Test Data..")
        ValetudoConnector._data_in = True<|MERGE_RESOLUTION|>--- conflicted
+++ resolved
@@ -161,9 +161,9 @@
         /StatusStateAttribute/status" is for Hypfer.
         @param msg: MQTT message
         """
-        self._payload = msg.payload
+        self._payload = await self.async_decode_mqtt_payload(msg)
         if self._payload:
-            self._mqtt_vac_stat = self._payload.decode()
+            self._mqtt_vac_stat = self._payload
             _LOGGER.info(
                 f"{self._file_name}: Received vacuum {self._mqtt_vac_stat} status."
             )
@@ -176,13 +176,9 @@
         /$state is for Hypfer.
         @param msg: MQTT message
         """
-        self._payload = msg.payload
+        self._payload = await self.async_decode_mqtt_payload(msg)
         if self._payload:
-<<<<<<< HEAD
             self._mqtt_vac_connect_state = self._payload
-=======
-            self._mqtt_vac_connect_state = self._payload.decode()
->>>>>>> f6abca1c
             _LOGGER.info(
                 f"{self._mqtt_topic}: Received vacuum connection status: {self._mqtt_vac_connect_state}."
             )
@@ -197,12 +193,8 @@
         /StatusStateAttribute/error_description is for Hypfer.
         @param msg: MQTT message
         """
-        self._payload = msg.payload
-<<<<<<< HEAD
+        self._payload = self.async_decode_mqtt_payload(msg)
         self._mqtt_vac_err = self._payload
-=======
-        self._mqtt_vac_err = self._payload.decode()
->>>>>>> f6abca1c
         _LOGGER.info(f"{self._mqtt_topic}: Received vacuum Error: {self._mqtt_vac_err}")
 
     async def hypfer_handle_battery_level(self, msg) -> None:
@@ -211,7 +203,7 @@
         /BatteryStateAttribute/level is for Hypfer.
         @param msg: MQTT message
         """
-        self._payload = msg.payload
+        self._payload = await self.async_decode_mqtt_payload(msg)
         if self._payload:
             self._mqtt_vac_battery_level = int(self._payload)
             _LOGGER.info(
@@ -264,7 +256,7 @@
         @param msg: MQTT message
         """
         self._payload = msg.payload
-        tmp_data = bytes.decode(msg.payload)
+        tmp_data = await self.async_decode_mqtt_payload(msg)
         self._rrm_destinations = tmp_data
         _LOGGER.info(
             f"{self._file_name}: Received vacuum destinations: {self._rrm_destinations}"
@@ -295,25 +287,9 @@
                     room_idx = room_ids[segment_id] - 1  # Adjust index to start from 0
                     self._rrm_active_segments[room_idx] = 1
             self._shared.rand256_active_zone = self._rrm_active_segments
-            await self.rrm_publish_active_segments()
             _LOGGER.debug(
                 f"Active Segments of {self._file_name}: {self._rrm_active_segments}"
             )
-
-    # async def rrm_handle_mqtt_segments(self, msg) -> None:
-    #     """
-    #     Handle new MQTT messages.
-    #     /active_segments is for Rand256 stored in MQTT.
-    #     @param msg: MQTT message
-    #     [*number of rooms]
-    #     """
-    #     received_msg = bytes.decode(msg.payload)
-    #     cleaned_msg = received_msg.strip('[]').replace(' ', '')
-    #     # Split the string by commas
-    #     split_values = cleaned_msg.split(',')
-    #     # Convert each value to integer
-    #     active_segments = [int(value) for value in split_values]
-    #     _LOGGER.debug(f"Active Segments of {self._file_name}: {active_segments}")
 
     @callback
     async def async_message_received(self, msg) -> None:
@@ -345,8 +321,6 @@
             await self.rrm_handle_active_segments(msg)
         elif self._rcv_topic == f"{self._mqtt_topic}/destinations":
             await self._hass.async_create_task(self.rand256_handle_destinations(msg))
-        # elif self._rcv_topic == f"{self._mqtt_topic}/active_segments":
-        #     await self.rrm_handle_mqtt_segments(msg)
 
     async def async_subscribe_to_topics(self) -> None:
         """Subscribe to the MQTT topics for Hypfer and ValetudoRe."""
@@ -361,7 +335,6 @@
                 f"{self._mqtt_topic}/state",  # added for ValetudoRe
                 f"{self._mqtt_topic}/destinations",  # added for ValetudoRe
                 f"{self._mqtt_topic}/custom_command",  # added for ValetudoRe
-                f"{self._mqtt_topic}/active_segments",  # added for ValetudoRe
             ]:
                 self._unsubscribe_handlers.append(
                     await mqtt.async_subscribe(
@@ -385,30 +358,21 @@
             encoding="utf-8",
         )
 
-    async def rrm_publish_active_segments(self) -> None:
-        """
-        Request the destinations from ValetudoRe.
-        Destination is used to gater the room names.
-        It also provides zones and points predefined in the ValetudoRe.
-        """
-        cust_payload = self._rrm_active_segments
-        cust_payload = json.dumps(cust_payload)
-        await mqtt.async_publish(
-            self._hass,
-            self._mqtt_topic + "/active_segments",
-            cust_payload,
-            _QOS,
-            encoding="utf-8",
-        )
-
     async def async_unsubscribe_from_topics(self) -> None:
         """Unsubscribe from all MQTT topics."""
         _LOGGER.debug("Unsubscribing topics!!!")
         map(lambda x: x(), self._unsubscribe_handlers)
 
     @staticmethod
-    def get_test_payload(payload_data) -> None:
-        """Test Payload for testing the Camera."""
-        ValetudoConnector._img_payload = payload_data
-        _LOGGER.debug("Processing Test Data..")
-        ValetudoConnector._data_in = True+    async def async_decode_mqtt_payload(msg):
+        """Check if we need to decode or not the payload"""
+        if isinstance(msg.payload, bytes):
+            # If it's binary data, decode it
+            payload_str = msg.payload.decode("utf-8")
+            return payload_str
+        elif isinstance(msg.payload, (int, float)):
+            # If it's a number, return it as is
+            return msg.payload
+        else:
+            # If it's already a string or another type, return it as is
+            return msg.payload